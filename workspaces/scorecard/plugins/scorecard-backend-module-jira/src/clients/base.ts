--- conflicted
+++ resolved
@@ -37,27 +37,18 @@
 
   constructor(rootConfig: Config, connectionStrategy: ConnectionStrategy) {
     const jiraConfig = rootConfig.getConfig(JIRA_CONFIG_PATH);
-<<<<<<< HEAD
 
     this.connectionStrategy = connectionStrategy;
     this.apiVersion =
       jiraConfig.getOptionalString('apiVersion') ?? API_VERSION_DEFAULT;
-=======
-    this.config = {
-      baseUrl: jiraConfig.getString('baseUrl'),
-      token: jiraConfig.getString('token'),
-      product: jiraConfig.getString('product') as Product,
-      apiVersion: jiraConfig.getOptional('apiVersion') ?? API_VERSION_DEFAULT,
-    };
     if (
-      typeof this.config.apiVersion !== 'number' &&
-      typeof this.config.apiVersion !== 'string'
+      typeof this.apiVersion !== 'number' &&
+      typeof this.apiVersion !== 'string'
     ) {
       throw new Error(
         `Invalid 'apiVersion' in configuration, must be a number or string`,
       );
     }
->>>>>>> 0478b795
 
     const jiraOptions = rootConfig.getOptionalConfig(JIRA_OPTIONS_PATH);
     if (jiraOptions) {
