# Scorecard Backend Module for Jira

This is an extension module to the `backstage-plugin-scorecard-backend` plugin. It provides Jira-specific metrics for software components registered in the Backstage catalog.

## Prerequisites

Before installing this module, ensure that the Scorecard backend plugin is integrated into your Backstage instance. Follow the [Scorecard backend plugin README](../scorecard-backend/README.md) for setup instructions.

This module also requires a Jira integration to be configured in your `app-config.yaml`. This module supports **Direct** OR **Proxy** jira integration config. The following example of configuration can help:

### Configuration `token`:

- For the `cloud` product:

  - Obtain your personal token from Jira. Please use the following link to create token: [link](https://id.atlassian.com/manage-profile/security/api-tokens).
  - Create a Base64-encoded string from the following plain text format: `your-atlassian-email:your-jira-api-token`:

  ```bash
  // Node
  new Buffer('your-atlassian-email:your-jira-api-token').toString(
    'base64',
  );

  // Browser console
  btoa('your-atlassian-email:your-jira-api-token');

  // Bash
  echo -n 'your-atlassian-email:your-jira-api-token' | base64
  ```

- For the `datacenter` product:
  - Obtain your personal token from Jira. Please use the following link to the Jira documentation for information on how to generate a token: [link](https://confluence.atlassian.com/enterprise/using-personal-access-tokens-1026032365.html)
  - Use the Jira token without changing

### Configuration **Direct** Jira integration

Provide the following config to `app-config.yaml` file:

```yaml
jira:
  # Required
  baseUrl: ${JIRA_URL}
  # Required
  token: ${JIRA_TOKEN}
  # Required: Supported products: `cloud` or `datacenter`
  product: cloud
<<<<<<< HEAD
  # Optional: By default, the latest version is used. You can omit this prop when using the latest version.
  apiVersion: '3'
=======
  # By default, the latest version is used. You can omit this prop when using the latest version.
  apiVersion: 3
>>>>>>> 0478b795
```

### Configuration **Proxy** jira integration

Provide the following config to `app-config.yaml` file:

```yaml
jira:
  # Required
  proxyPath: /jira/api
  # Required: Supported products: `cloud` or `datacenter`
  product: cloud
  # Optional: By default, the latest version is used. You can omit this prop when using the latest version.
  apiVersion: '3'

# This proxy configuration presented only as an example
proxy:
  endpoints:
    '/jira/api':
      target: https://example.atlassian.net
      headers:
        Accept: 'application/json'
        Content-Type: 'application/json'
        X-Atlassian-Token: 'no-check'
        # Required: (For cloud use 'Basic YourCreatedAboveToken', for datacenter use 'Bearer YourJiraToken')
        Authorization: Basic SomeTokenHere
```

## Installation

To install this backend module:

```bash
# From your root directory
yarn workspace backend add @red-hat-developer-hub/backstage-plugin-scorecard-backend-module-jira
```

```ts
// packages/backend/src/index.ts
import { createBackend } from '@backstage/backend-defaults';

const backend = createBackend();

// Scorecard backend plugin
backend.add(
  import('@red-hat-developer-hub/backstage-plugin-scorecard-backend'),
);

// Install the Jira module
/* highlight-add-next-line */
backend.add(
  import(
    '@red-hat-developer-hub/backstage-plugin-scorecard-backend-module-jira'
  ),
);

backend.start();
```

### Entity Annotations

For the Jira metrics to work, your catalog entities must have the required Jira annotations:

```yaml
# catalog-info.yaml
apiVersion: backstage.io/v1alpha1
kind: Component
metadata:
  name: my-service
  annotations:
    # Required: Jira project key
    jira/project-key: PROJECT
    # Optional: Jira component name
    jira/component: Component
    # Optional: Jira label
    jira/label: UI
    # Optional: recommended to use Jira team ID instead of team title
    jira/team: 9d3ea319-fb5b-4621-9dab-05fe502283e
    # Optional: Custom filters for loading data request. This filter replaces customFilters form app-config.yaml
    jira/custom-filter: 'reporter = "psycon98@yahoo.com" AND resolution is not EMPTY'
spec:
  type: website
  lifecycle: experimental
  owner: guests
  system: examples
  providesApis: [example-grpc-api]
```

## Available Metrics

### Jira Issues (`jira.open_issues`)

This metric counts all jira issues that match the filter condition specified in annotation and app-config.yaml

- **Metric ID**: `jira.open_issues`
- **Type**: `Number`
- **Datasource**: `jira`
- **Default thresholds**:

```yaml
# app-config.yaml
scorecard:
  plugins:
    jira:
      open_issues:
        thresholds:
          rules:
            - key: success
              expression: '<=50'
            - key: warning
              expression: '>50'
            - key: error
              expression: '>100'
```

## Configuration

### Threshold Configuration

Thresholds define conditions that determine which category a metric value belongs to ( `error`, `warning`, or `success`). You can configure custom thresholds for the Jira metrics. Check out detailed explanation of [threshold configuration](../scorecard-backend/docs/thresholds.md).

### Options Configuration

Options define configuration that affect fetch jira issues global configuration, but all options are optional. This settings are closely related with annotation settings and whole jira issues loading process.

```yaml
# app-config.yaml
scorecard:
  plugins:
    jira:
      open_issues:
        options:
          # Optional: use mandatoryFilter filter if need to replaces default which is "type = Bug AND resolution = Unresolved"
          mandatoryFilter: Type = Task AND Resolution = Resolved
          # Optional: use to specify global customFilter, however the annotation `jira/custom-filter` will replaces them
          customFilter: priority in ("Critical", "Blocker")
```<|MERGE_RESOLUTION|>--- conflicted
+++ resolved
@@ -44,13 +44,8 @@
   token: ${JIRA_TOKEN}
   # Required: Supported products: `cloud` or `datacenter`
   product: cloud
-<<<<<<< HEAD
   # Optional: By default, the latest version is used. You can omit this prop when using the latest version.
-  apiVersion: '3'
-=======
-  # By default, the latest version is used. You can omit this prop when using the latest version.
   apiVersion: 3
->>>>>>> 0478b795
 ```
 
 ### Configuration **Proxy** jira integration
